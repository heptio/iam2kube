--- conflicted
+++ resolved
@@ -150,26 +150,17 @@
          Description=Download AWS Authenticator configs from S3
          [Service]
          Type=oneshot
-<<<<<<< HEAD
-         ExecStartPre=/bin/mkdir -p /srv/kubernetes/heptio-authenticator-aws
-         ExecStart=/bin/bash -c "/usr/local/bin/aws s3 cp --recursive s3://KOPS_STATE_STORE/CLUSTER_NAME/addons/authenticator /srv/kubernetes/heptio-authenticator-aws/ && \
-           /bin/chown 10000 /srv/kubernetes/heptio-authenticator-aws/* && \
-           /bin/chmod 600 /srv/kubernetes/heptio-authenticator-aws/*.pem"
-=======
-         ExecStart=/bin/mkdir -p /srv/kubernetes/aws-iam-authenticator
-         ExecStart=/usr/local/bin/aws s3 cp --recursive s3://KOPS_STATE_STORE/CLUSTER_NAME/addons/authenticator /srv/kubernetes/aws-iam-authenticator/
->>>>>>> a8e71470
+         ExecStartPre=/bin/mkdir -p /srv/kubernetes/aws-iam-authenticator
+         ExecStart=/bin/bash -c "/usr/local/bin/aws s3 cp --recursive s3://KOPS_STATE_STORE/CLUSTER_NAME/addons/authenticator /srv/kubernetes/aws-iam-authenticator/ && \
+           /bin/chown 10000 /srv/kubernetes/aws-iam-authenticator/* && \
+           /bin/chmod 600 /srv/kubernetes/aws-iam-authenticator/*.pem"
    ```
   If using a non-default AMI that does not have the AWS CLI, replace the ExecStart statement with
 
   ```
-<<<<<<< HEAD
-  ExecStart=/bin/bash -c "/usr/bin/docker run --net=host --rm -v /srv/kubernetes/heptio-authenticator-aws:/srv/kubernetes/heptio-authenticator-aws quay.io/coreos/awscli@sha256:7b893bfb22ac582587798b011024f40871cd7424b9026595fd99c2b69492791d aws s3 cp --recursive s3://KOPS_STATE_STORE/CLUSTER_NAME/addons/authenticator /srv/kubernetes/heptio-authenticator-aws/ && \
-    /bin/chown 10000 /srv/kubernetes/heptio-authenticator-aws/* && \
-    /bin/chmod 600 /srv/kubernetes/heptio-authenticator-aws/*.pem"
-=======
-  ExecStart=/usr/bin/docker run --net=host --rm -v /srv/kubernetes/aws-iam-authenticator:/srv/kubernetes/aws-iam-authenticator quay.io/coreos/awscli@sha256:7b893bfb22ac582587798b011024f40871cd7424b9026595fd99c2b69492791d aws s3 cp --recursive s3://KOPS_STATE_STORE/CLUSTER_NAME/addons/authenticator /srv/kubernetes/aws-iam-authenticator/
->>>>>>> a8e71470
+  ExecStart=/bin/bash -c "/usr/bin/docker run --net=host --rm -v /srv/kubernetes/aws-iam-authenticator:/srv/kubernetes/aws-iam-authenticator quay.io/coreos/awscli@sha256:7b893bfb22ac582587798b011024f40871cd7424b9026595fd99c2b69492791d aws s3 cp --recursive s3://KOPS_STATE_STORE/CLUSTER_NAME/addons/authenticator /srv/kubernetes/aws-iam-authenticator/ && \
+    /bin/chown 10000 /srv/kubernetes/aws-iam-authenticator/* && \
+    /bin/chmod 600 /srv/kubernetes/aws-iam-authenticator/*.pem"
   ```
 3. Apply the changes with `kops update cluster ${CLUSTER_NAME}`.
    If the cluster already exists, roll the cluster with `kops rolling-update cluster ${CLUSTER_NAME}` in order to recreate the master nodes.
